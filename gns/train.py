import collections
import functools
import json
import numpy as np
import os
import torch
import pickle
import glob
import re

import tensorflow as tf
import tensorflow_datasets as tfds
import tree

from absl import flags
from absl import logging
from absl import app


from gns import learned_simulator
from gns import noise_utils
from gns import reading_utils

flags.DEFINE_enum(
    'mode', 'train', ['train', 'valid', 'rollout'],
    help='Train model, validation or rollout evaluation.')
flags.DEFINE_integer('batch_size', 2, help='The batch size.')
flags.DEFINE_float('noise_std', 6.7e-4, help='The std deviation of the noise.')
flags.DEFINE_string('data_path', None, help='The dataset directory.')
flags.DEFINE_string('model_path', 'models/', help=('The path for saving checkpoints of the model.'))
flags.DEFINE_string('output_path', 'rollouts/', help='The path for saving outputs (e.g. rollouts).')
flags.DEFINE_string('model_file', None, help=('Model filename (.pt) to resume from. Can also use "latest" to default to newest file.'))
flags.DEFINE_string('train_state_file', 'train_state.pt', help=('Train state filename (.pt) to resume from. Can also use "latest" to default to newest file.'))

flags.DEFINE_integer('ntraining_steps', int(2E7), help='Number of training steps.')
flags.DEFINE_integer('nsave_steps', int(5000), help='Number of steps at which to save the model.')

# Learning rate parameters
flags.DEFINE_float('lr_init', 1e-4, help='Initial learning rate.')
flags.DEFINE_float('lr_decay', 0.1, help='Learning rate decay.')
flags.DEFINE_integer('lr_decay_steps', int(5e6), help='Learning rate decay steps.')

flags.DEFINE_integer("cuda_device_number", None, help="CUDA device (zero indexed), default is None so default CUDA device will be used.")

FLAGS = flags.FLAGS

Stats = collections.namedtuple('Stats', ['mean', 'std'])

INPUT_SEQUENCE_LENGTH = 6  # So we can calculate the last 5 velocities.
NUM_PARTICLE_TYPES = 9
KINEMATIC_PARTICLE_ID = 3


def prepare_inputs(tensor_dict):
  """Prepares a single stack of inputs by calculating inputs and targets.

  Computes n_particles_per_example, which is a tensor that contains information
  about how to partition the axis - i.e. which nodes belong to which graph.

  Adds a batch axis to `n_particles_per_example` and `step_context` so they can
  later be batched using `batch_concat`. This batch will be the same as if the
  elements had been batched via stacking.

  Note that all other tensors have a variable size particle axis,
  and in this case they will simply be concatenated along that
  axis.

  Args:
    tensor_dict: A dict of tensors containing positions, and step context (
    if available).

  Returns:
    A tuple of input features and target positions.

  """
  # Position is encoded as [sequence_length, num_particles, dim] but the model
  # expects [num_particles, sequence_length, dim].
  pos = tensor_dict['position']
  pos = tf.transpose(pos, perm=[1, 0, 2])

  # The target position is the final step of the stack of positions.
  target_position = pos[:, -1]

  # Remove the target from the input.
  tensor_dict['position'] = pos[:, :-1]

  # Compute the number of particles per example.
  nparticles = tf.shape(pos)[0]
  # Add an extra dimension for stacking via concat.
  tensor_dict['n_particles_per_example'] = nparticles[tf.newaxis]

  if 'step_context' in tensor_dict:
    # Take the input global context. We have a stack of global contexts,
    # and we take the penultimate since the final is the target.
    tensor_dict['step_context'] = tensor_dict['step_context'][-2]
    # Add an extra dimension for stacking via concat.
    tensor_dict['step_context'] = tensor_dict['step_context'][tf.newaxis]
  return tensor_dict, target_position


def prepare_rollout_inputs(context, features):
  """Prepares an inputs trajectory for rollout."""
  out_dict = {**context}
  # Position is encoded as [sequence_length, nparticles, dim] but the model
  # expects [nparticles, sequence_length, dim].
  pos = tf.transpose(features['position'], [1, 0, 2])
  # The target position is the final step of the stack of positions.
  target_position = pos[:, -1]
  # Remove the target from the input.
  out_dict['position'] = pos[:, :-1]
  # Compute the number of nodes
  out_dict['n_particles_per_example'] = [tf.shape(pos)[0]]
  if 'step_context' in features:
    out_dict['step_context'] = features['step_context']
  out_dict['is_trajectory'] = tf.constant([True], tf.bool)
  return out_dict, target_position


def batch_concat(dataset, batch_size):
  """We implement batching as concatenating on the leading axis."""

  # We create a dataset of datasets of length batch_size.
  windowed_ds = dataset.window(batch_size)

  # The plan is then to reduce every nested dataset by concatenating. We can
  # do this using tf.data.Dataset.reduce. This requires an initial state, and
  # then incrementally reduces by running through the dataset

  # Get initial state. In this case this will be empty tensors of the
  # correct shape.
  initial_state = tree.map_structure(
      lambda spec: tf.zeros(  # pylint: disable=g-long-lambda
          shape=[0] + spec.shape.as_list()[1:], dtype=spec.dtype),
      dataset.element_spec)

  # We run through the nest and concatenate each entry with the previous state.
  def reduce_window(initial_state, ds):
    return ds.reduce(initial_state, lambda x, y: tf.concat([x, y], axis=0))

  return windowed_ds.map(
      lambda *x: tree.map_structure(reduce_window, initial_state, x))


def prepare_input_data(
        data_path: str,
        batch_size: int = 2,
        mode: str = 'train',
        split: str = 'train'):
  """Prepares the input data for learning simulation from tfrecord.

  Args:
    data_path: the path to the dataset directory.
    batch_size: the number of graphs in a batch.
    mode: either 'train' or 'rollout'
    split: either 'train', 'valid' or 'test'.

  Returns:
    The input data for the learning simulation model.
  """
  # Loads the metadata of the dataset.
  metadata = reading_utils.read_metadata(data_path)
  # Set CPU as the only available physical device
  tf.config.set_visible_devices([], 'GPU')

  # Create a tf.data.Dataset from the TFRecord.
  ds = tf.data.TFRecordDataset([os.path.join(data_path, f'{split}.tfrecord')])
  ds = ds.map(functools.partial(
      reading_utils.parse_serialized_simulation_example, metadata=metadata))

  if mode == 'rollout':
    ds = ds.map(prepare_rollout_inputs)
  elif mode == 'train':
    # Splits an entire trajectory into chunks of 7 steps.
    # Previous 5 velocities, current velocity and target.
    split_with_window = functools.partial(
        reading_utils.split_trajectory,
        window_length=INPUT_SEQUENCE_LENGTH + 1)
    ds = ds.flat_map(split_with_window)
    # Splits a chunk into input steps and target steps
    ds = ds.map(prepare_inputs)
    # If in train mode, repeat dataset forever and shuffle.
    ds = ds.repeat()
    ds = ds.shuffle(512)
    # Custom batching on the leading axis.
    ds = batch_concat(ds, batch_size)

  # Convert to numpy
  ds = tfds.as_numpy(ds)

  return ds


def rollout(
        simulator: learned_simulator.LearnedSimulator,
        features: torch.tensor,
        nsteps: int,
<<<<<<< HEAD
        device):
=======
        device: str):
>>>>>>> 343ea57d
  """Rolls out a trajectory by applying the model in sequence.

  Args:
    simulator: Learned simulator.
    features: Torch tensor features.
    nsteps: Number of steps.
  """
  initial_positions = features['position'][:, 0:INPUT_SEQUENCE_LENGTH]
  ground_truth_positions = features['position'][:, INPUT_SEQUENCE_LENGTH:]

  current_positions = initial_positions
  predictions = []

  for step in range(nsteps):
    # Get next position with shape (nnodes, dim)
    next_position = simulator.predict_positions(
        current_positions,
        nparticles_per_example=features['n_particles_per_example'],
        particle_types=features['particle_type'],
    )

    # Update kinematic particles from prescribed trajectory.
    kinematic_mask = (features['particle_type'] ==
                      3).clone().detach().to(device)
    next_position_ground_truth = ground_truth_positions[:, step]
    kinematic_mask = kinematic_mask.bool()[:, None].expand(-1, 2)
    next_position = torch.where(
        kinematic_mask, next_position_ground_truth, next_position)
    predictions.append(next_position)

    # Shift `current_positions`, removing the oldest position in the sequence
    # and appending the next position at the end.
    current_positions = torch.cat(
        [current_positions[:, 1:], next_position[:, None, :]], dim=1)

  # Predictions with shape (time, nnodes, dim)
  predictions = torch.stack(predictions)
  ground_truth_positions = ground_truth_positions.permute(1, 0, 2)

  loss = (predictions - ground_truth_positions) ** 2

  output_dict = {
      'initial_positions': initial_positions.permute(1, 0, 2).cpu().numpy(),
      'predicted_rollout': predictions.cpu().numpy(),
      'ground_truth_rollout': ground_truth_positions.cpu().numpy(),
      'particle_types': features['particle_type'].cpu().numpy(),
  }

  return output_dict, loss


def predict(
        simulator: learned_simulator.LearnedSimulator,
        metadata: json,
        device: str):
  """Predict rollouts.

  Args:
    simulator: Trained simulator if not will undergo training.
    metadata: Metadata for test set.

  """

  # Load simulator
  if os.path.exists(FLAGS.model_path + FLAGS.model_file):
    simulator.load(FLAGS.model_path + FLAGS.model_file)
  else:
    train(simulator, device)

  # Output path
  if not os.path.exists(FLAGS.output_path):
    os.makedirs(FLAGS.output_path)

  # Use `valid`` set for eval mode if not use `test`
  split = 'test' if FLAGS.mode == 'rollout' else 'valid'
  ds = prepare_input_data(FLAGS.data_path,
                          batch_size=FLAGS.batch_size,
                          mode='rollout', split=split)

  # Move model to device
  simulator.to(device)

  eval_loss = []
  with torch.no_grad():
    for example_i, (features, labels) in enumerate(ds):
      features['position'] = torch.tensor(
          features['position']).to(device)
      features['n_particles_per_example'] = torch.tensor(
          features['n_particles_per_example']).to(device)
      features['particle_type'] = torch.tensor(
          features['particle_type']).to(device)
      labels = torch.tensor(labels).to(device)

      nsteps = metadata['sequence_length'] - INPUT_SEQUENCE_LENGTH
      # Predict example rollout
      example_rollout, loss = rollout(simulator, features, nsteps, device)

      example_rollout['metadata'] = metadata
      print("Predicting example {} loss: {}".format(example_i, loss.mean()))
      eval_loss.append(torch.flatten(loss))
      
      # Save rollout in testing
      if FLAGS.mode == 'rollout':
        example_rollout['metadata'] = metadata
        filename = f'rollout_{example_i}.pkl'
        filename = os.path.join(FLAGS.output_path, filename)
        with open(filename, 'wb') as f:
          pickle.dump(example_rollout, f)

  print("Mean loss on rollout prediction: {}".format(
      torch.mean(torch.cat(eval_loss))))

def optimizer_to(optim, device):
  for param in optim.state.values():
    # Not sure there are any global tensors in the state dict
    if isinstance(param, torch.Tensor):
      param.data = param.data.to(device)
      if param._grad is not None:
        param._grad.data = param._grad.data.to(device)
    elif isinstance(param, dict):
      for subparam in param.values():
        if isinstance(subparam, torch.Tensor):
          subparam.data = subparam.data.to(device)
          if subparam._grad is not None:
            subparam._grad.data = subparam._grad.data.to(device)

def train(
        simulator: learned_simulator.LearnedSimulator,
        device: str):
  """Train the model.

  Args:
    simulator: Get LearnedSimulator.
  """
  optimizer = torch.optim.Adam(simulator.parameters(), lr=FLAGS.lr_init)
  step = 0
  # If model_path does not exist create new directory and begin training.
  model_path = FLAGS.model_path
  if not os.path.exists(model_path):
    os.makedirs(model_path)
    

  # If model_path does exist and model_file and train_state_file exist continue training.
  if FLAGS.model_file is not None:

    if FLAGS.model_file == "latest" and FLAGS.train_state_file == "latest":
      # find the latest model, assumes model and train_state files are in step.
      fnames = glob.glob(f"{model_path}*model*pt")
      max_model_number = 0
      expr = re.compile(".*model-(\d+).pt")
      for fname in fnames:
        model_num = int(expr.search(fname).groups()[0])
        if model_num > max_model_number:
          max_model_number = model_num
      # reset names to point to the latest.
      FLAGS.model_file = f"model-{max_model_number}.pt"
      FLAGS.train_state_file = f"train_state-{max_model_number}.pt"

    if os.path.exists(model_path + FLAGS.model_file) and os.path.exists(model_path + FLAGS.train_state_file):
      # load model
      simulator.load(model_path + FLAGS.model_file)

      # load train state
      train_state = torch.load(model_path + FLAGS.train_state_file)
      # set optimizer state
      optimizer = torch.optim.Adam(simulator.parameters())
      optimizer.load_state_dict(train_state["optimizer_state"])
      optimizer_to(optimizer, device)
      # set global train state
      step = train_state["global_train_state"].pop("step")
 
    else:
      msg = f"Specified model_file {model_path + FLAGS.model_file} and train_state_file {model_path + FLAGS.train_state_file} not found."
      raise FileNotFoundError(msg) 

  simulator.train()
  simulator.to(device)

  ds = prepare_input_data(FLAGS.data_path,
                          batch_size=FLAGS.batch_size)

  print(f"device = {device}")
  try:
    for features, labels in ds:
      features['position'] = torch.tensor(
          features['position']).to(device)
      features['n_particles_per_example'] = torch.tensor(
          features['n_particles_per_example']).to(device)
      features['particle_type'] = torch.tensor(
          features['particle_type']).to(device)
      labels = torch.tensor(labels).to(device)

      # Sample the noise to add to the inputs to the model during training.
      sampled_noise = noise_utils.get_random_walk_noise_for_position_sequence(
          features['position'], noise_std_last_step=FLAGS.noise_std).to(device)
      non_kinematic_mask = (
          features['particle_type'] != 3).clone().detach().to(device)
      sampled_noise *= non_kinematic_mask.view(-1, 1, 1)

      # Get the predictions and target accelerations.
      pred_acc, target_acc = simulator.predict_accelerations(
          next_positions=labels.to(device),
          position_sequence_noise=sampled_noise.to(device),
          position_sequence=features['position'].to(device),
          nparticles_per_example=features['n_particles_per_example'].to(device),
          particle_types=features['particle_type'].to(device))

      # Calculate the loss and mask out loss on kinematic particles
      loss = (pred_acc - target_acc) ** 2
      loss = loss.sum(dim=-1)
      num_non_kinematic = non_kinematic_mask.sum()
      loss = torch.where(non_kinematic_mask.bool(),
                         loss, torch.zeros_like(loss))
      loss = loss.sum() / num_non_kinematic

      # Computes the gradient of loss
      optimizer.zero_grad()
      loss.backward()
      optimizer.step()

      # Update learning rate
      lr_new = FLAGS.lr_init * (FLAGS.lr_decay ** (step/FLAGS.lr_decay_steps))
      for param in optimizer.param_groups:
        param['lr'] = lr_new

      print('Training step: {}/{}. Loss: {}.'.format(step,
                                                     FLAGS.ntraining_steps,
                                                     loss))
      # Save model state
      if step % FLAGS.nsave_steps == 0:
        simulator.save(model_path + 'model-'+str(step)+'.pt')
        train_state = dict(optimizer_state=optimizer.state_dict(), global_train_state={"step":step})
        torch.save(train_state, f"{model_path}train_state-{step}.pt")

      # Complete training
      if (step >= FLAGS.ntraining_steps):
        break

      step += 1

  except KeyboardInterrupt:
    pass

  simulator.save(model_path + 'model-'+str(step)+'.pt')
  train_state = dict(optimizer_state=optimizer.state_dict(), global_train_state={"step":step})
  torch.save(train_state, f"{model_path}train_state-{step}.pt")


def _get_simulator(
        metadata: json,
        acc_noise_std: float,
        vel_noise_std: float,
        device: str) -> learned_simulator.LearnedSimulator:
  """Instantiates the simulator.

  Args:
    metadata: JSON object with metadata.
    acc_noise_std: Acceleration noise std deviation.
    vel_noise_std: Velocity noise std deviation.
    device: PyTorch device 'cpu' or 'cuda'.
  """

  # Normalization stats
  normalization_stats = {
      'acceleration': {
          'mean': torch.FloatTensor(metadata['acc_mean']).to(device),
          'std': torch.sqrt(torch.FloatTensor(metadata['acc_std'])**2 +
                            acc_noise_std**2).to(device),
      },
      'velocity': {
          'mean': torch.FloatTensor(metadata['vel_mean']).to(device),
          'std': torch.sqrt(torch.FloatTensor(metadata['vel_std'])**2 +
                            vel_noise_std**2).to(device),
      },
  }

  simulator = learned_simulator.LearnedSimulator(
      particle_dimensions=metadata['dim'],
      nnode_in=30,
      nedge_in=3,
      latent_dim=128,
      nmessage_passing_steps=10,
      nmlp_layers=2,
      mlp_hidden_dim=128,
      connectivity_radius=metadata['default_connectivity_radius'],
      boundaries=np.array(metadata['bounds']),
      normalization_stats=normalization_stats,
      nparticle_types=NUM_PARTICLE_TYPES,
      particle_type_embedding_size=16,
      device=device)

  return simulator


def main(_):
  """Train or evaluates the model.

  """
  # Set device
  device = torch.device('cuda' if torch.cuda.is_available() else 'cpu')
  if FLAGS.cuda_device_number is not None and torch.cuda.is_available():
    device = torch.device(f'cuda:{int(FLAGS.cuda_device_number)}')

  # Read metadata
  metadata = reading_utils.read_metadata(FLAGS.data_path)
  simulator = _get_simulator(
      metadata, FLAGS.noise_std, FLAGS.noise_std, device)
  if FLAGS.mode == 'train':
    train(simulator, device)
  elif FLAGS.mode in ['valid', 'rollout']:
    predict(simulator, metadata, device)


if __name__ == '__main__':
  app.run(main)<|MERGE_RESOLUTION|>--- conflicted
+++ resolved
@@ -194,11 +194,7 @@
         simulator: learned_simulator.LearnedSimulator,
         features: torch.tensor,
         nsteps: int,
-<<<<<<< HEAD
-        device):
-=======
         device: str):
->>>>>>> 343ea57d
   """Rolls out a trajectory by applying the model in sequence.
 
   Args:
